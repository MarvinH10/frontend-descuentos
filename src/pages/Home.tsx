--- conflicted
+++ resolved
@@ -10,11 +10,9 @@
 
 const Home: React.FC = () => {
     const [isCameraActive, setIsCameraActive] = useState(false);
-    // Cantidad fija en 1
-    const quantity = 1;
+    const [quantity, setQuantity] = useState<number>(1);
     const [bestPrice, setBestPrice] = useState<number | null>(null);
     const [appliedRule, setAppliedRule] = useState<{ fixed_price?: number; percent_price?: number }>();
-    const [discountToastIds, setDiscountToastIds] = useState<string[]>([]);
 
     const {
         product,
@@ -29,183 +27,14 @@
     const { isOnline, lastChecked } = useServerStatus();
     const { addToHistory } = useSearchHistory();
 
-<<<<<<< HEAD
-    const clearDiscountToasts = () => {
-        discountToastIds.forEach(id => toast.remove(id));
-        setDiscountToastIds([]);
-    };
+    const handleCodeDetected = useCallback((code: string) => {
+        setIsCameraActive(false);
 
-    const handleSearch = async (
-        e: React.FormEvent | { preventDefault: () => void },
-        customBarcode?: string
-    ): Promise<void> => {
-        e.preventDefault();
-        clearDiscountToasts();
-        const codeToSearch = customBarcode || barcode.trim();
-        if (!codeToSearch) return;
-
-        setQuantity(1);
-        
-        await searchProduct(codeToSearch);
-        addToHistory(codeToSearch);
-    };
-
-    useEffect(() => {
-        const calculateBestPrice = async () => {
-            if (product && quantity) {
-                try {
-                    const result = await getBestPrice(Number(quantity));
-                    setBestPrice(result.price);
-
-                    if (result.rule) {
-                        setAppliedRule({
-                            fixed_price: result.rule.fixed_price,
-                            percent_price: result.rule.percent_price
-                        });
-                    } else {
-                        setAppliedRule(undefined);
-                    }
-                } catch (error) {
-                    console.error('Error calculando el mejor precio:', error);
-                    setBestPrice(product.lst_price);
-                    setAppliedRule(undefined);
-                }
-            } else {
-                setBestPrice(null);
-                setAppliedRule(undefined);
-            }
-        };
-
-        calculateBestPrice();
-    }, [product, quantity, getBestPrice]);
-
-    useEffect(() => {
-        if (!product) {
-            setBestPrice(null);
-            setAppliedRule(undefined);
-        }
-    }, [product]);
-
-    useEffect(() => {
-        if (product && product.rules_by_application) {
-            const allRules = [
-                ...product.rules_by_application.product_template,
-                ...product.rules_by_application.product_variant,
-                ...product.rules_by_application.category,
-                ...product.rules_by_application.global,
-            ];
-            const futureDiscounts = allRules.filter(rule => rule.min_quantity > 1);
-
-            toast.remove();
-
-            if (futureDiscounts.length > 0) {
-                showDiscountToasts(futureDiscounts);
-            }
-        }
-    }, [product]);
-
-    const showDiscountToasts = (rules: Rule[]) => {
-        const ids: string[] = [];
-        rules.forEach(rule => {
-            const id = `discount-${rule.id || rule.min_quantity}-${rule.fixed_price || rule.percent_price}`;
-            ids.push(id);
-            toast.custom((t) => (
-                <div className="bg-white border border-green-400 rounded shadow p-2 flex flex-col gap-1 min-w-[180px] max-w-[240px]">
-                    <div className="text-xs flex items-center gap-1">
-                        <span role="img" aria-label="idea">💡</span>
-                        {rule.fixed_price && rule.fixed_price > 0
-                            ? <><b>Con {rule.min_quantity}</b>u. a <b>S/ {rule.fixed_price.toFixed(2)}</b></>
-                            : rule.percent_price && rule.percent_price > 0
-                                ? <><b>Con {rule.min_quantity}</b>u. <b>{rule.percent_price}% desc.</b></>
-                                : null
-                        }
-                    </div>
-                    <button
-                        className="bg-green-500 hover:bg-green-600 text-white rounded text-xs px-2 py-1 font-semibold mt-1 cursor-pointer"
-                        style={{ lineHeight: '1.1' }}
-                        onClick={() => {
-                            setQuantity(rule.min_quantity);
-                            toast.remove(t.id);
-                        }}
-                    >
-                        Ver x {rule.min_quantity} unidades
-                    </button>
-                    <button
-                        className="text-[10px] text-gray-500 underline self-end cursor-pointer"
-                        style={{ marginTop: '5px' }}
-                        onClick={() => toast.remove(t.id)}
-                    >
-                        Cerrar
-                    </button>
-                </div>
-            ), { id, duration: Infinity });
-        });
-        setDiscountToastIds(ids);
-    };
-
-    const handleClearAll = () => {
-        clearDiscountToasts();
-        clearData();
-        setBarcode('');
-    };
-
-    return (
-        <div className="min-h-screen bg-gray-50 py-8">
-            <div className="max-w-6xl mx-auto px-4">
-                <div className="text-center mb-8">
-                    <h1 className="text-3xl font-bold text-gray-900 mb-2 flex items-center justify-center">
-                        <Package className="w-8 h-8 text-gray-600" />
-                        <span className="ml-2">Escanea tus productos</span>
-                    </h1>
-                    <p className="text-gray-600">Busca productos por QR y consulta sus precios</p>
-
-                    <div className="flex items-center justify-center gap-2 mt-4">
-                        {isOnline ? (
-                            <div className="flex items-center gap-2 text-green-600 bg-green-50 px-3 py-1 rounded-full">
-                                <Wifi className="w-4 h-4" />
-                                <span className="text-sm font-medium">Servidor conectado</span>
-                            </div>
-                        ) : (
-                            <div className="flex items-center gap-2 text-red-600 bg-red-50 px-3 py-1 rounded-full">
-                                <WifiOff className="w-4 h-4" />
-                                <span className="text-sm font-medium">Servidor desconectado</span>
-                            </div>
-                        )}
-                        {lastChecked && (
-                            <div className="flex items-center gap-1 text-gray-500 text-xs">
-                                <Clock className="w-3 h-3" />
-                                {lastChecked.toLocaleTimeString()}
-                            </div>
-                        )}
-                    </div>
-                </div>
-
-                <QRScanner
-                    barcode={barcode}
-                    setBarcode={setBarcode}
-                    quantity={quantity}
-                    setQuantity={setQuantity}
-                    loading={loading}
-                    isOnline={isOnline}
-                    history={history}
-                    onSearch={handleSearch}
-                    onClearHistory={clearHistory}
-                    onRemoveFromHistory={removeFromHistory}
-                />
-=======
-    // Manejar la detección de un nuevo código QR
-    const handleCodeDetected = useCallback((code: string) => {
-        // Desactivar la cámara automáticamente al detectar un código
-        setIsCameraActive(false);
-        
-        // Buscar el producto inmediatamente
         if (isOnline && !loading) {
             searchProduct(code);
             addToHistory(code);
         }
     }, [isOnline, loading, searchProduct, addToHistory, setIsCameraActive]);
-
-    // Ya no necesitamos las funciones de manejo de lista de productos
 
     useEffect(() => {
         if (product) {
@@ -216,8 +45,61 @@
         }
     }, [product, quantity, getBestPrice]);
 
+    useEffect(() => {
+        if (product?.rules_by_application) {
+            const allRules: Rule[] = [
+                ...product.rules_by_application.product_template,
+                ...product.rules_by_application.product_variant,
+                ...product.rules_by_application.category,
+                ...product.rules_by_application.global,
+            ];
+            const futureDiscounts = allRules.filter((r: Rule) => r.min_quantity > 1);
+            toast.remove();
+            futureDiscounts.forEach(rule => {
+                const id = `discount-${rule.id || rule.min_quantity}-${rule.fixed_price || rule.percent_price}`;
+                toast.custom((t) => (
+                    <div className="bg-white border border-green-400 rounded shadow p-2 flex flex-col gap-1 min-w-[180px] max-w-[240px]">
+                        <div className="text-xs flex items-center gap-1">
+                            <span role="img" aria-label="idea">💡</span>
+                            {rule.fixed_price && rule.fixed_price > 0
+                                ? <><b>Con {rule.min_quantity}</b>u. a <b>S/ {rule.fixed_price.toFixed(2)}</b></>
+                                : rule.percent_price && rule.percent_price > 0
+                                    ? <><b>Con {rule.min_quantity}</b>u. <b>{rule.percent_price}% desc.</b></>
+                                    : null
+                            }
+                        </div>
+                        <button
+                            className="bg-green-500 hover:bg-green-600 text-white rounded text-xs px-2 py-1 font-semibold mt-1 cursor-pointer"
+                            style={{ lineHeight: '1.1' }}
+                            onClick={() => {
+                                setQuantity(rule.min_quantity);
+                                toast.remove(t.id);
+                            }}
+                        >
+                            Ver x {rule.min_quantity} unidades
+                        </button>
+                        <button
+                            className="text-[10px] text-gray-500 underline self-end mt-1 cursor-pointer"
+                            onClick={() => toast.remove(t.id)}
+                        >
+                            Cerrar
+                        </button>
+                    </div>
+                ), { id, duration: Infinity });
+            });
+        }
+    }, [product]);
+
+    const handleClearAll = () => {
+        toast.remove();
+        clearData();
+        setIsCameraActive(false);
+        setQuantity(1);
+    };
+
     return (
         <div className="min-h-screen bg-gray-50 py-8">
+            <Toaster position="top-right" />
             <div className="max-w-6xl mx-auto px-4">
                 <div className="text-center mb-8">
                     <h1 className="text-3xl font-bold text-gray-900 mb-2 flex items-center justify-center">
@@ -252,7 +134,7 @@
                         <h2 className="text-lg font-medium mb-4">Escáner QR</h2>
                         {loading ? (
                             <div className="flex flex-col items-center justify-center py-8">
-                                <div className="animate-spin rounded-full h-12 w-12 border-b-2 border-blue-500 mb-4"></div>
+                                <div className="animate-spin rounded-full h-12 w-12 border-b-2 border-gray-500 mb-4"></div>
                                 <p className="text-gray-600 font-medium">Buscando producto...</p>
                             </div>
                         ) : !product ? (
@@ -263,11 +145,8 @@
                             />
                         ) : (
                             <button
-                                onClick={() => {
-                                    clearData();
-                                    setIsCameraActive(true);
-                                }}
-                                className="w-full px-4 py-2 rounded-lg bg-blue-500 hover:bg-blue-600 text-white flex items-center justify-center gap-2"
+                                onClick={handleClearAll}
+                                className="cursor-pointer w-full px-4 py-2 rounded-lg bg-gray-500 hover:bg-gray-600 text-white flex items-center justify-center gap-2"
                             >
                                 <Camera className="w-4 h-4" />
                                 Escanear otro producto
@@ -275,7 +154,6 @@
                         )}
                     </div>
                 </div>
->>>>>>> 0feb0730
 
                 {error && (
                     <div className="bg-red-50 border border-red-200 rounded-lg p-4 mb-6 flex items-center gap-3">
@@ -286,7 +164,7 @@
                         </div>
                         <button
                             onClick={clearError}
-                            className="text-red-600 hover:text-red-800 text-sm underline"
+                            className="text-red-600 hover:text-red-800 text-sm underline cursor-pointer"
                         >
                             Cerrar
                         </button>
@@ -296,24 +174,14 @@
                 {product && (
                     <ProductInfo
                         product={product}
-<<<<<<< HEAD
-                        quantity={Number(quantity)}
+                        quantity={quantity}
                         bestPrice={bestPrice}
                         onClearData={handleClearAll}
-=======
-                        quantity={quantity}
-                        bestPrice={bestPrice}
-                        onClearData={clearData}
->>>>>>> 0feb0730
                         appliedRule={appliedRule}
                         loading={loading}
                     />
                 )}
             </div>
-<<<<<<< HEAD
-            <Toaster position="top-right" />
-=======
->>>>>>> 0feb0730
         </div>
     );
 };
